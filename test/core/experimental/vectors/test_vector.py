--- conflicted
+++ resolved
@@ -1,11 +1,6 @@
 from pytest import raises
-<<<<<<< HEAD
-from sympy import Basic, Symbol as SymSymbol, Function as SymFunction, S
-from symplyphysics import units, dimensionless, symbols, assert_equal, clone_as_symbol
-=======
-from sympy import Symbol as SymSymbol, Function as SymFunction
+from sympy import Symbol as SymSymbol, Function as SymFunction, S
 from symplyphysics import units, dimensionless, symbols
->>>>>>> e80316f2
 from symplyphysics.core.dimensions import dimsys_SI
 from symplyphysics.core.expr_comparisons import expr_equals
 from symplyphysics.core.experimental.vectors import (
@@ -327,7 +322,6 @@
         q(w)
 
     # Note that `sympy.Function` doesn't check for unapplied `VectorFunction` instances
-<<<<<<< HEAD
     _ = w(q)  # pylint: disable=not-callable
 
 
@@ -431,7 +425,4 @@
 
     # differentiation symbol is not an expression, but is sympify-able
     with raises(ValueError):
-        diff(f(x), "x")
-=======
-    _ = w(q)  # pylint: disable=not-callable
->>>>>>> e80316f2
+        diff(f(x), "x")