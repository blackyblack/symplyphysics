--- conflicted
+++ resolved
@@ -1,13 +1,8 @@
-<<<<<<< HEAD
-from sympy import Integral, evaluate, exp, pi, sin, sqrt
-from symplyphysics import SymbolNew, clone_as_symbol, quantities, symbols, clone_as_function
-from symplyphysics.core.operations.average import Average
-=======
 from collections import namedtuple
 from pytest import fixture
 from sympy import Integral, evaluate, exp, log, pi, sin, sqrt
 from symplyphysics import Quantity, SymbolNew, clone_as_symbol, clone_as_function, units
->>>>>>> 51ab2a0f
+from symplyphysics.core.operations.average import Average
 from symplyphysics.docs.printer_code import code_str
 
 Args = namedtuple(
@@ -201,24 +196,19 @@
     second_charge = clone_as_symbol(test_args.charge, subscript="2")
     with evaluate(False):
         expr = 1 / (4 * pi *
-<<<<<<< HEAD
-            quantities.vacuum_permittivity) * (first_charge * second_charge / distance**2)
+            test_args.vacuum_permittivity) * (first_charge * second_charge / test_args.distance**2)
     assert code_str(expr) == "q_1 * q_2 / d^2 / (4 * pi * epsilon_0)"
+
+
+def test_log10(test_args: Args) -> None:
+    reference_intensity = Quantity(1e-12 * units.watt / units.meter**2, display_symbol="I_0")
+    with evaluate(False):
+        expr = log(test_args.intensity / reference_intensity, 10)
+    assert code_str(expr) == "log(I / I_0, 10)"
 
 
 def test_average_operation() -> None:
     v = clone_as_symbol(symbols.speed, display_symbol="v", display_latex="v")
     t = clone_as_symbol(symbols.time, display_symbol="t", display_latex="t")
     avg = Average(v * t)
-    assert code_str(avg) == "avg(v * t)"
-=======
-            test_args.vacuum_permittivity) * (first_charge * second_charge / test_args.distance**2)
-    assert code_str(expr) == "q_1 * q_2 / d^2 / (4 * pi * epsilon_0)"
-
-
-def test_log10(test_args: Args) -> None:
-    reference_intensity = Quantity(1e-12 * units.watt / units.meter**2, display_symbol="I_0")
-    with evaluate(False):
-        expr = log(test_args.intensity / reference_intensity, 10)
-    assert code_str(expr) == "log(I / I_0, 10)"
->>>>>>> 51ab2a0f
+    assert code_str(avg) == "avg(v * t)"