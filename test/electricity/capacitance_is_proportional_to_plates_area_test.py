from collections import namedtuple
from pytest import approx, fixture, raises
from symplyphysics import (errors, units, Quantity, SI, convert_to)
from symplyphysics.laws.electricity import capacitance_is_proportional_to_plates_area as capacitance_law

# Description
## Assert we have a capacitor with 20mm2 plate area and 5micrometer clearance with dielectric permeability of insulator of 5.
## According to online calculator
## (https://matematika-club.ru/ehlektroemkost-kondensatora-kalkulyator-onlajn)
## its capacitance should be  177.08 pF or 0.000000000177083756352408 Farad.


@fixture(name="test_args")
def test_args_fixture():
    permeability = 5.0
    area = Quantity(20 * (units.milli * units.meter)**2)
    distance = Quantity(5 * units.micro * units.meter)
    Args = namedtuple("Args", ["permeability", "area", "distance"])
    return Args(permeability=permeability, area=area, distance=distance)


def test_basic_capacitance(test_args):
<<<<<<< HEAD
    result = capacitance_law.calculate_capacitance(test_args.permeability, test_args.area,
        test_args.clearance)
    assert SI.get_dimension_system().equivalent_dims(result.dimension, units.capacitance)
    result_capacitance = convert_to(result, units.pico * units.farad).evalf(4)
    assert result_capacitance == approx(177.08, 0.001)
=======
    result = capacitance_law.calculate_capacitance(test_args.permeability, test_args.area, test_args.distance)
    assert SI.get_dimension_system().equivalent_dims(result.dimension, units.capacitance)    
    result_capacitance = convert_to(result, units.farad).subs({units.farad: 1}).evalf(8)    
    assert result_capacitance == approx(0.000000000177083756352408, 0.000000000001)
    #assert result_capacitance == approx(177.08 * units.pico, 0.000000000001)
>>>>>>> b63c026b


def test_bad_area(test_args):
    ab = Quantity(1 * units.coulomb)
    with raises(errors.UnitsError):
        capacitance_law.calculate_capacitance(test_args.permeability, ab, test_args.distance)
    with raises(TypeError):
        capacitance_law.calculate_capacitance(test_args.permeability, 100, test_args.distance)


def test_bad_distance(test_args):
    db = Quantity(1 * units.coulomb)
    with raises(errors.UnitsError):
        capacitance_law.calculate_capacitance(test_args.permeability, test_args.area, db)
    with raises(TypeError):
        capacitance_law.calculate_capacitance(test_args.permeability, test_args.area, 100)<|MERGE_RESOLUTION|>--- conflicted
+++ resolved
@@ -20,19 +20,10 @@
 
 
 def test_basic_capacitance(test_args):
-<<<<<<< HEAD
-    result = capacitance_law.calculate_capacitance(test_args.permeability, test_args.area,
-        test_args.clearance)
+    result = capacitance_law.calculate_capacitance(test_args.permeability, test_args.area, test_args.distance)
     assert SI.get_dimension_system().equivalent_dims(result.dimension, units.capacitance)
     result_capacitance = convert_to(result, units.pico * units.farad).evalf(4)
-    assert result_capacitance == approx(177.08, 0.001)
-=======
-    result = capacitance_law.calculate_capacitance(test_args.permeability, test_args.area, test_args.distance)
-    assert SI.get_dimension_system().equivalent_dims(result.dimension, units.capacitance)    
-    result_capacitance = convert_to(result, units.farad).subs({units.farad: 1}).evalf(8)    
-    assert result_capacitance == approx(0.000000000177083756352408, 0.000000000001)
-    #assert result_capacitance == approx(177.08 * units.pico, 0.000000000001)
->>>>>>> b63c026b
+    assert result_capacitance == approx(177.08, 0.0001)
 
 
 def test_bad_area(test_args):
