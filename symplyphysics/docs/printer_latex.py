--- conflicted
+++ resolved
@@ -283,12 +283,8 @@
             tex += term_tex
 
         return tex
-<<<<<<< HEAD
     
-=======
-
-    # pylint: disable-next=invalid-name
->>>>>>> ddc94039
+    # pylint: disable-next=invalid-name
     def _print_DenseMatrix(self, expr: DenseMatrix) -> str:
         rows, cols = expr.shape
 
