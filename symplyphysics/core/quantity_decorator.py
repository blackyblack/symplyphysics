import functools
import inspect
from typing import Any, Callable, Sequence, TypeAlias
from sympy.physics.units import Quantity as SymQuantity, Dimension

<<<<<<< HEAD
from .symbols.symbols import DimensionSymbol, DimensionSymbolNew, Function, FunctionNew, Symbol, SymbolNew, SymbolIndexedNew
from .operations.symbolic import Symbolic
from .dimensions import assert_equivalent_dimension, ScalarValue

_ValueType: TypeAlias = ScalarValue | SymQuantity | DimensionSymbol | DimensionSymbolNew | Symbolic

_UnitType: TypeAlias = Dimension | Symbol | Function | SymbolNew | FunctionNew | SymbolIndexedNew | Symbolic
=======
from .symbols.symbols import DimensionSymbol, Function, Symbol, IndexedSymbol
from .dimensions import assert_equivalent_dimension, ScalarValue

_ValueType: TypeAlias = ScalarValue | SymQuantity | DimensionSymbol

_UnitType: TypeAlias = Dimension | Symbol | Function | IndexedSymbol
>>>>>>> ddc94039


def _assert_expected_unit(
    value: _ValueType | Sequence[_ValueType],
    expected_units: _UnitType | Sequence[_UnitType],
    param_name: str,
    function_name: str,
) -> None:
    components: list[ScalarValue | SymQuantity | Dimension] = []
    indexed = isinstance(value, Sequence)
    values = list(value) if isinstance(value, Sequence) else list([value])
    for item in values:
        if isinstance(item, SymQuantity):
            components.append(item)
        elif isinstance(item, DimensionSymbol):
            components.append(item.dimension)
<<<<<<< HEAD
        elif isinstance(item, DimensionSymbolNew):
            components.append(item.dimension)
        elif isinstance(item, Symbolic):
            components.append(item.dimension)
=======
>>>>>>> ddc94039
        else:
            components.append(item)

    is_tuple = False
    if isinstance(expected_units, Sequence):
        is_tuple = True
    else:
        expected_units = [expected_units]

    expected_unit_dimensions: list[Dimension] = []
    for u in list(expected_units):
<<<<<<< HEAD
        d = u.dimension if isinstance(u, (DimensionSymbol, DimensionSymbolNew, Symbolic)) else u
=======
        d = u.dimension if isinstance(u, DimensionSymbol) else u
>>>>>>> ddc94039
        expected_unit_dimensions.append(d)

    for idx, c in enumerate(components):
        param_name_indexed = f"{param_name}[{idx}]" if indexed else param_name
        expected_dimension = expected_unit_dimensions[
            idx] if is_tuple else expected_unit_dimensions[0]
        assert_equivalent_dimension(c, param_name_indexed, function_name, expected_dimension)


# Validates the input quantities. Input parameters should be sympy.physics.units.Quantity, list of Quantity or
# Vector of Quantity type.
# Unit should be should be Symbol with dimension property, or Dimension.
# Example:
# @validate_input(param1_=units.length, param2_=(1 / units.length))
# @validate_input(param1_=body_mass, param2_=body_volume)
def validate_input(**decorator_kwargs: Any) -> Callable[[Callable[..., Any]], Callable[..., Any]]:

    def validate_func(func: Callable[..., Any]) -> Callable[..., Any]:

        @functools.wraps(func)
        def wrapper_validate(*args: Any, **kwargs: Any) -> Any:
            wrapped_signature = inspect.signature(func)
            bound_args = wrapped_signature.bind(*args, **kwargs)
            for param in wrapped_signature.parameters.values():
                if param.name in decorator_kwargs:
                    arg = bound_args.arguments[param.name]
                    _assert_expected_unit(arg, decorator_kwargs[param.name], param.name,
                        func.__name__)
            return func(*args, **kwargs)

        return wrapper_validate

    return validate_func


# Validates the output quantity. Output should be sympy.physics.units.Quantity, list of Quantity or
# Vector of Quantity type.
# Input should be should be Symbol with dimension property, Quantity or Dimension.
# Example:
# @validate_output(units.length)
# @validate_output(body_volume)
def validate_output(
    expected_unit: Dimension | Symbol | Function | IndexedSymbol
) -> Callable[[Any], Callable[..., Any]]:

    def validate_func(func: Callable[..., Any]) -> Callable[..., Any]:

        @functools.wraps(func)
        def wrapper_validate(*args: Any, **kwargs: Any) -> Any:
            ret = func(*args, **kwargs)
            _assert_expected_unit(ret, expected_unit, "return", func.__name__)
            return ret

        return wrapper_validate

    return validate_func


# Validates that output quantity has the same dimension as input quantity. Output and input parameter should be
# sympy.physics.units.Quantity, list of Quantity or Vector of Quantity type.
# Example:
# @validate_output_same("param1")
def validate_output_same(param_name: str) -> Callable[[Any], Callable[..., Any]]:

    def validate_func(func: Callable[..., Any]) -> Callable[..., Any]:

        @functools.wraps(func)
        def wrapper_validate(*args: Any, **kwargs: Any) -> Any:
            wrapped_signature = inspect.signature(func)
            bound_args = wrapped_signature.bind(*args, **kwargs)
            expected_unit = None
            for param in wrapped_signature.parameters.values():
                if param.name == param_name:
                    arg = bound_args.arguments[param.name]
                    expected_unit = arg
                    break
            if expected_unit is None:
                raise TypeError(f"Argument '{param_name}' to decorator 'validate_output_same'"
                    f" should be in function parameters")
            ret = func(*args, **kwargs)

            _assert_expected_unit(ret, expected_unit, "return", func.__name__)
            return ret

        return wrapper_validate

    return validate_func<|MERGE_RESOLUTION|>--- conflicted
+++ resolved
@@ -3,22 +3,13 @@
 from typing import Any, Callable, Sequence, TypeAlias
 from sympy.physics.units import Quantity as SymQuantity, Dimension
 
-<<<<<<< HEAD
-from .symbols.symbols import DimensionSymbol, DimensionSymbolNew, Function, FunctionNew, Symbol, SymbolNew, SymbolIndexedNew
+from .symbols.symbols import DimensionSymbol, Function, Symbol, IndexedSymbol
 from .operations.symbolic import Symbolic
 from .dimensions import assert_equivalent_dimension, ScalarValue
 
-_ValueType: TypeAlias = ScalarValue | SymQuantity | DimensionSymbol | DimensionSymbolNew | Symbolic
+_ValueType: TypeAlias = ScalarValue | SymQuantity | DimensionSymbol | Symbolic
 
-_UnitType: TypeAlias = Dimension | Symbol | Function | SymbolNew | FunctionNew | SymbolIndexedNew | Symbolic
-=======
-from .symbols.symbols import DimensionSymbol, Function, Symbol, IndexedSymbol
-from .dimensions import assert_equivalent_dimension, ScalarValue
-
-_ValueType: TypeAlias = ScalarValue | SymQuantity | DimensionSymbol
-
-_UnitType: TypeAlias = Dimension | Symbol | Function | IndexedSymbol
->>>>>>> ddc94039
+_UnitType: TypeAlias = Dimension | Symbol | Function | IndexedSymbol | Symbolic
 
 
 def _assert_expected_unit(
@@ -35,13 +26,8 @@
             components.append(item)
         elif isinstance(item, DimensionSymbol):
             components.append(item.dimension)
-<<<<<<< HEAD
-        elif isinstance(item, DimensionSymbolNew):
-            components.append(item.dimension)
         elif isinstance(item, Symbolic):
             components.append(item.dimension)
-=======
->>>>>>> ddc94039
         else:
             components.append(item)
 
@@ -53,11 +39,7 @@
 
     expected_unit_dimensions: list[Dimension] = []
     for u in list(expected_units):
-<<<<<<< HEAD
-        d = u.dimension if isinstance(u, (DimensionSymbol, DimensionSymbolNew, Symbolic)) else u
-=======
-        d = u.dimension if isinstance(u, DimensionSymbol) else u
->>>>>>> ddc94039
+        d = u.dimension if isinstance(u, (DimensionSymbol, Symbolic)) else u
         expected_unit_dimensions.append(d)
 
     for idx, c in enumerate(components):
