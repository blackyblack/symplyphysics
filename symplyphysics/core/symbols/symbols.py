--- conflicted
+++ resolved
@@ -179,19 +179,14 @@
         **options: Any) -> FunctionNew:
         return UndefinedFunction.__new__(mcs, next_name("FUN"), **options)
 
-    def __init__(self,
+    def __init__(cls,
         display_symbol: Optional[str] = None,
         arguments: Sequence[Expr] = (),
         dimension: Dimension = Dimension(S.One),
         *,
         display_latex: Optional[str] = None,
         **_options: Any) -> None:
-<<<<<<< HEAD
-        self.arguments = arguments
-        display_name = display_symbol or str(self.name)  # type: ignore[attr-defined]
-=======
         display_name = display_symbol or str(cls.name)
->>>>>>> de6b4c86
         super().__init__(display_name, dimension, display_latex=display_latex)
 
     def __repr__(cls) -> str:
