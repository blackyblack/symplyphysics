--- conflicted
+++ resolved
@@ -1,17 +1,11 @@
 from .gradient import VectorGradient
-<<<<<<< HEAD
-from .laplacian import VectorLaplacian
-
-__all__ = [
-    "VectorGradient",
-    "VectorLaplacian",
-=======
 from .divergence import VectorDivergence
 from .curl import VectorCurl
+from .laplacian import VectorLaplacian
 
 __all__ = [
     "VectorGradient",
     "VectorDivergence",
     "VectorCurl",
->>>>>>> 5b26f2ed
+    "VectorLaplacian",
 ]