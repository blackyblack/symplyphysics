# pylint: disable=too-many-lines

from __future__ import annotations

from typing import Any, Optional, TypeAlias, assert_never, Sequence, Self
from collections import defaultdict

from sympy import Atom, Basic, Expr, S, sympify
from sympy.core import function as sym_fn
from sympy.core.parameters import global_parameters
from sympy.physics.units import Dimension
from sympy.printing.printer import Printer

from symplyphysics.core.symbols.symbols import DimensionSymbol, next_name
from symplyphysics.core.symbols.id_generator import last_id
from symplyphysics.docs.miscellaneous import needs_mul_brackets
from ..miscellaneous import sort_with_sign, Registry, cacheit


class _AtomicRegistry:
    """
    Helper class that associates all `AtomicVectorExpr` with a number. This is needed to order
    the arguments in such operations as `VectorDot` or `VectorCross`.
    """

    _symbol_registry: Registry[VectorSymbol]
    _cross_registry: Registry[_VectorSymbolCross]
    _function_registry: Registry[AppliedVectorFunction]
    _derivative_registry: Registry[VectorDerivative]

    def __init__(self) -> None:
        self._symbol_registry = Registry()
        self._cross_registry = Registry()
        self._function_registry = Registry()
        self._derivative_registry = Registry()

    def add(self, value: AtomicVectorExpr) -> None:
        if isinstance(value, VectorSymbol):
            self._symbol_registry.add(value)
            return

        if isinstance(value, _VectorSymbolCross):
            self._cross_registry.add(value)
            return

        if isinstance(value, AppliedVectorFunction):
            self._function_registry.add(value)
            return

        if isinstance(value, VectorDerivative):
            self._derivative_registry.add(value)
            return

        assert_never(value)

    def get(self, value: AtomicVectorExpr) -> int:
        offset = self._offset(value)

        if isinstance(value, VectorSymbol):
            return offset + self._symbol_registry.get(value)

        if isinstance(value, _VectorSymbolCross):
            return offset + self._cross_registry.get(value)

        if isinstance(value, AppliedVectorFunction):
            return offset + self._function_registry.get(value)

        if isinstance(value, VectorDerivative):
            return offset + self._derivative_registry.get(value)

        assert_never(value)

    def _offset(self, value: AtomicVectorExpr) -> int:
        if isinstance(value, VectorSymbol):
            return 0

        # `_VectorSymbolCross` should come after `VectorSymbol`
        if isinstance(value, _VectorSymbolCross):
            return len(self._symbol_registry)

        if isinstance(value, AppliedVectorFunction):
            return len(self._symbol_registry) + len(self._cross_registry)

        if isinstance(value, VectorDerivative):
            return (len(self._symbol_registry) + len(self._cross_registry) +
                len(self._function_registry))

        assert_never(value)


_atomic_registry = _AtomicRegistry()


class VectorExpr(Basic):  # type: ignore[misc]
    """
    Base class for all vector expressions.
    """

    def doit(self, **_hints: Any) -> VectorExpr:
        return self

    def __add__(self, other: VectorExpr) -> VectorExpr:
        return VectorAdd(self, other)

    def __sub__(self, other: VectorExpr) -> VectorExpr:
        # Refer to the consequence in VectorAdd
        return VectorAdd(self, -other)

    def __mul__(self, other: Any) -> VectorExpr:
        return VectorScale(self, other)

    def __neg__(self) -> VectorExpr:
        # Refer to consequence #4 in VectorScale
        return VectorScale(self, -1)

    def __pos__(self) -> VectorExpr:
        return self

    def __truediv__(self, other: Any) -> VectorExpr:
        # NOTE: probably need to check if `other` is not `0` to return a special "NaN" vector

        return VectorScale(self, 1 / other)

    def subs(self, *args: Any, **kwargs: Any) -> VectorExpr:
        return Basic.subs(self, *args, **kwargs)  # type: ignore[no-any-return]

    def as_symbol_combination(self) -> tuple[tuple[AtomicVectorExpr, Expr], ...]:
        """
        Express `self` as a linear combination of `AtomicVectorExpr`. Each term is represented by a
        `(AtomicVectorExpr, Expr)` tuple, and each vector must appear in the combination only once.

        Examples:
        =========

        >>> from symplyphysics.core.experimental.coordinate_systems import CartesianCoordinateSystem
        >>> c = CartesianCoordinateSystem()
        >>> VectorAdd(c.i, VectorScale(c.j / S(2), S(4)), ZERO, -c.i * 2).as_symbol_combination()
        ((i, -1), (j, 2))
        """

        raise NotImplementedError(f"Implement this method in {type(self).__name__}.")

<<<<<<< HEAD
    def _eval_vector_derivative(self, _symbol: Expr) -> Optional[VectorExpr]:
=======
    def _eval_vector_norm(self) -> Optional[Expr]:
>>>>>>> e80316f2
        return None


class _VectorZero(VectorExpr, Atom):  # type: ignore[misc]
    """
    Class expressing the notion of a zero vector. This class isn't intended to be instantiated
    except for the constant `ZERO` since under the `definition of vector spaces
    <https://en.wikipedia.org/wiki/Vector_space#Definition_and_basic_properties>` there can only
    be one zero.

    Note that the zero vector can be considered having arbitrary (physical) dimension as it can be
    added to all vectors.
    """

    def _sympystr(self, _p: Printer) -> str:
        return "0"

    def as_symbol_combination(self) -> tuple[tuple[AtomicVectorExpr, Expr], ...]:
        return ()

<<<<<<< HEAD
    def _eval_vector_derivative(self, _symbol: Expr) -> VectorExpr:
        return ZERO
=======
    def _eval_vector_norm(self) -> Expr:
        # Refer to property #3 in VectorNorm
        return S.Zero
>>>>>>> e80316f2


ZERO = _VectorZero()


def _process_vector_names(
    code: Optional[str] = None,
    latex: Optional[str] = None,
    *,
    base: str = "VEC",
    i: Optional[int] = None,
) -> tuple[str, str]:
    if not code:
        code = f"{base}{i}"
        if not latex:
            base = base[0].lower()
            latex = f"\\mathbf{{{base}}}_{{{i}}}"
    elif not latex:
        latex = f"\\mathbf{{{code}}}"

    return code, latex


# TODO: Add support for axial vectors.
class VectorSymbol(DimensionSymbol, VectorExpr, Atom):  # type: ignore[misc]
    """
    Class representing a symbolic vector.

    The ``display_symbol``, ``display_latex``, and ``dimension`` parameters are used to instantiate
    the ``DimensionSymbol`` class.

    The ``norm`` parameter represents the **norm**, in other words **length** or **magnitude**, of
    the vector. It can be a number, an expression, a quantity, or a symbol, but its dimension must
    match the ``dimension`` of the vector symbol. Note that only ``dimensionless`` vectors with
    ``norm=1`` can be considered as **unit vectors**. As a counterexample, a force vector of
    magnitude `1 N` is not a unit vector since its norm contains a dimensionful quantity `N`.
    """

    is_symbol = True

    def __new__(
            cls,
            display_symbol: Optional[str] = None,
            dimension: Dimension = Dimension(1),
            *,
            display_latex: Optional[str] = None,
    ) -> VectorExpr:
        obj = super().__new__(cls)

        _atomic_registry.add(obj)

        return obj  # type: ignore[no-any-return]

    def __init__(
            self,
            display_symbol: Optional[str] = None,
            dimension: Dimension = Dimension(1),
            *,
            display_latex: Optional[str] = None,
    ):
        id_ = _atomic_registry.get(self)

        display_symbol, display_latex = _process_vector_names(display_symbol, display_latex, i=id_)

        DimensionSymbol.__init__(
            self,
            display_name=display_symbol,
            dimension=dimension,
            display_latex=display_latex,
        )
        VectorExpr.__init__(self)
        Atom.__init__(self)

    def _hashable_content(self) -> tuple[Any, ...]:
        return (id(self),)

    def as_symbol_combination(self) -> tuple[tuple[AtomicVectorExpr, Expr], ...]:
        return ((self, S.One),)

    def _eval_vector_derivative(self, _symbol: Expr) -> VectorExpr:
        return ZERO


class VectorNorm(Expr):  # type: ignore[misc]
    """
    Class representing the Euclidean norm (see link 1, *Euclidean norm*) of a vector expression.

    The vector argument is stored in position `0` of `self.args`.

    The vector norm has the following **properties**:

    1. **Subadditivity**: for all vectors `a` and `b`, `norm(a + b) <= norm(a) + norm(b)`.

    2. **Absolute homogeneity**: for all scalars `k` and vectors `a`, `norm(k * a) = abs(k) * norm(a)`.

    3. **Positive definiteness**: for all vectors `a`, `norm(a) = 0` if and only if `a = 0`.

    **Links:**

    1. `Wikipedia <https://en.wikipedia.org/wiki/Norm_(mathematics)>`__.
    """

    is_nonnegative = True

    @property
    def argument(self) -> VectorExpr:
        return self.args[0]  # type: ignore[no-any-return]

    @cacheit
    def __new__(cls, vector: VectorExpr, **kwargs: Any) -> Expr:
        evaluate = kwargs.get("evaluate", global_parameters.evaluate)

        if evaluate:
            obj = cls.from_vector(vector)
            if obj is not None:
                return obj

        obj = super().__new__(cls)
        obj._args = (vector,)
        return obj

    @classmethod
    def from_vector(cls, vector: VectorExpr) -> Optional[Expr]:
        result = vector._eval_vector_norm()  # pylint: disable=protected-access
        if result is not None:
            return result

        if isinstance(vector, VectorScale):
            return cls(vector.vector) * abs(vector.scale)

        # TODO: add support for the following relation:
        # for all vectors `a, b` and scalars `k`, `norm(a * k + b * k) = norm(a + b) * abs(k)`

        return None

    def doit(self, **hints: Any) -> Expr:
        vector = self.argument

        if hints.get("deep", True):
            vector = vector.doit(**hints)

        result = self.from_vector(vector)

        if result is not None:
            return result

        return self

    def _eval_nseries(self, x: Any, n: Any, logx: Any, cdir: Any) -> Any:
        pass

    def _sympystr(self, p: Printer) -> str:
        return f"norm({p.doprint(self.argument)})"

    def _eval_derivative(self, symbol: Expr) -> Expr:
        done = self.doit()

        if isinstance(done, VectorNorm):
            # (d/dx)[norm(v(x))]
            # = (d/dx)[sqrt(dot(v(x), v(x)))]
            # = (d/dx)[dot(v(x), v(x))] / (2 * sqrt(v(x), v(x)))
            # = (2 * dot(v(x), (d/dx)[v(x)])) / (2 * norm(v(x)))
            # = dot(v(x), (d/dx)[v(x)]) / norm(v(x))

            vector = done.argument
            return VectorDot(vector, VectorDerivative(vector, symbol)) / done

        return done.diff(symbol)


class VectorScale(VectorExpr):
    """
    Class representing the notion of scalar multiplication as a property of vectors.

    This operation has the following **properties**:

    1. Field and vector multiplications are compatible: for all scalars `k, l` and vectors `a`,
       `k * (s * a) = (k * s) * a`.

    2. Identity element exists: for all vectors `a`, `1 * a = 1`.

    3. Distributivity of scalar multiplication w.r.t. vector addition: for all scalars `k` and
       vectors `a, b`, `k * (a + b) = k * a + k * b`.

    The last property, distributivity of scalar multiplication w.r.t. field addition, is not
    represented within the functionality of `VectorScale`.

    As a **consequence** of the properties of the vector field, one has

    1. For all vectors `a`, `0 * k = 0`.

    2. For all scalars `k`, `k * 0 = 0` where `0` is the zero vector.

    3. For all scalars `k` and vectors `a`, `k * a = 0` implies `k = 0` or `a = 0`.

    4. For all vectors `a`, `(-1) * a = -a` where `-a` is the additive inverse of `a`.

    **Links:**

    1. `Wikipedia <https://en.wikipedia.org/wiki/Vector_space#Definition_and_basic_properties>`__.
    """

    @property
    def vector(self) -> VectorExpr:
        return self.args[0]  # type: ignore[no-any-return]

    @property
    def scale(self) -> Expr:
        return self.args[1]

    @cacheit
    def __new__(cls, vector: VectorExpr, scale: Any, **kwargs: Any) -> VectorScale:
        evaluate = kwargs.get("evaluate", global_parameters.evaluate)

        if evaluate:
            return cls.from_arguments(vector, scale)

        obj = super().__new__(cls)
        obj._args = (vector, scale)
        return obj  # type: ignore[no-any-return]

    @classmethod
    def from_arguments(cls, vector: VectorExpr, scale: Any) -> VectorExpr:
        scale = sympify(scale, strict=True)
        if not isinstance(scale, Expr):
            raise TypeError(f"Scale {scale} must be an Expr, got {type(scale).__name__}.")

        combination = [(v, s * scale) for v, s in vector.as_symbol_combination()]

        match combination:
            case ():
                # Refer to consequence #2
                return ZERO
            case ((v, s),):
                # Refer to property #2
                if s == 1:
                    return v

                # Refer to consequence #1
                if s == 0:
                    return ZERO

                return cls(v, s, evaluate=False)
            case _:
                # Refer to property #3
                return VectorAdd(
                    *(cls(v, s, evaluate=False) for v, s in combination),
                    evaluate=False,
                )

    def doit(self, **_hints: Any) -> VectorExpr:
        return self.from_arguments(self.vector, self.scale)

    def _sympystr(self, p: Printer) -> str:
        vector, value = self.args

        if needs_mul_brackets(value, last=True):
            return f"{p.doprint(vector)}*({p.doprint(value)})"

        return f"{p.doprint(vector)}*{p.doprint(value)}"

    def as_symbol_combination(self) -> tuple[tuple[AtomicVectorExpr, Expr], ...]:
        scale = self.scale
        vector = self.vector

        result: list[tuple[AtomicVectorExpr, Expr]] = []
        for v, s0 in vector.as_symbol_combination():
            s1 = s0 * scale
            if s1 != 0:
                result.append((v, s1))
        return tuple(result)

<<<<<<< HEAD
    def _eval_vector_derivative(self, symbol: Expr) -> VectorExpr:
        vector = self.vector
        scale = self.scale

        derived_vector = VectorDerivative(vector, symbol) * scale
        derived_scaled = vector * scale.diff(symbol)

        return derived_vector + derived_scaled  # type: ignore[no-any-return]
=======
    def _eval_vector_norm(self) -> Expr:
        # Refer to property #2 in VectorNorm
        return VectorNorm(self.vector) * abs(self.scale)
>>>>>>> e80316f2


class VectorAdd(VectorExpr):
    """
    Class representing the notion of vector *addition* as a property of vectors.

    Note that the addends must have the same (physical) dimension to be added together.

    This operation has the following properties:

    1. **Associativity**: for all vectors `a, b, c`, `a + (b + c) = (a + b) + c`.

    2. **Commutativity**: for all vectors `a, b`, `a + b = b + a`.

    3. Existence of **identity vector** `0`: for all vectors `a`, `a + 0 = a`.

    4. Existence of **inverse vector**: for all vectors `a`, there exists a vector `-a` s.t.
    `a + (-a) = 0`.

    As a **consequence**, the *subtraction* of two vectors can be defined as such: for all vectors
    `a, b`, `a - b = a + (-b)`.

    **Links:**

    1. `Wikipedia <https://en.wikipedia.org/wiki/Vector_space#Definition_and_basic_properties>`__.
    """

    @property
    def addends(self) -> tuple[VectorExpr]:
        return self.args  # type: ignore[no-any-return]

    @cacheit
    def __new__(cls, *vectors: VectorExpr, **kwargs: Any) -> VectorExpr:
        # NOTE: add dimension check for the arguments?

        evaluate = kwargs.get("evaluate", global_parameters.evaluate)

        if evaluate:
            for vector in vectors:
                if not isinstance(vector, VectorExpr):
                    raise TypeError(f"All addends must be VectorExpr, got {type(vector).__name__}")

            return cls.from_vectors(*vectors)

        obj = super().__new__(cls)
        obj._args = vectors
        return obj  # type: ignore[no-any-return]

    @classmethod
    def from_vectors(cls, *vectors: VectorExpr) -> VectorExpr:
        if not vectors:
            return ZERO

        combination = cls._as_symbol_combination(*vectors)

        match combination:
            case ():
                return ZERO
            case ((v, s),):
                return v * s  # type: ignore[no-any-return]
            case _:
                return cls(*(v * s for v, s in combination), evaluate=False)

    def doit(self, **_hints: Any) -> VectorExpr:
        return self.from_vectors(*self.addends)

    def _sympystr(self, p: Printer) -> str:
        return " + ".join(map(p.doprint, self.args))

    @staticmethod
    def _as_symbol_combination(*addends: VectorExpr) -> tuple[tuple[VectorExpr, Expr], ...]:
        mapping: dict[AtomicVectorExpr, Expr] = defaultdict(lambda: S.Zero)

        for addend in addends:
            for v, s in addend.as_symbol_combination():
                mapping[v] += s

        return tuple((v, s) for v, s in mapping.items() if s != 0)

    def as_symbol_combination(self) -> tuple[tuple[VectorSymbol, Expr], ...]:
        return self._as_symbol_combination(*self.addends)

    def _eval_vector_derivative(self, symbol: Expr) -> VectorExpr:
        derived_args = [VectorDerivative(arg, symbol) for arg in self.args]
        return VectorAdd(*derived_args)


class VectorDot(Expr):  # type: ignore[misc]
    """
    The **dot product**, or **scalar product**, is a binary operation that takes two vectors and
    returns a single number.

    Geometrically, the dot product can be expressed using the length (`norm`) of the vectors and
    the (non-directional) `angle` between them: `dot(a, b) = norm(a) * norm(b) * cos(angle(a, b))`
    where `a` and `b` are vectors.

    In particular,

    1. `dot(a, b) = 0` if and only if `a` and `b` are orthogonal.

    2. `dot(a, b) = norm(a) * norm(b)` if and only if `a` and `b` are codirectional.

    3. `dot(a, a) = norm(a)^2` as a result of (2).

    The dot product has the following **properties**:

    1. **Commutativity**: for all vectors `a, b`, `dot(a, b) = dot(b, a)`.

    2. **Linearity** in the **first** argument: for all vectors `a, b, c` and scalars `k, l`,
       `dot(a * k + b * l, c) = k * dot(a, c) + l * dot(b, c)`.

    3. **Linearity** in the **second** argument, which follows from (1) and (2).

    4. **Absense of cancellation**: for all vectors `a, b, c` s.t. `a ≠ 0`, `dot(a, b) = dot(a, c)`
       does not imply `b = c`.

    5. Applicability of the **product rule**: for all vector-valued differentiable functions
       `a, b`, `d[dot(a, b)] = dot(d[a], b) + dot(a, d[b])` where `d[v]` denotes the derivative of
       vector `v`.

    Note that the properties and relations mentioned only apply to **real-valued vectors**.

    The dot product is a *true scalar* in a sense that it is unchanged if the orientation of the
    frame is reversed.
    """

    @property
    def lhs(self) -> VectorExpr:
        return self.args[0]  # type: ignore[no-any-return]

    @property
    def rhs(self) -> VectorExpr:
        return self.args[1]  # type: ignore[no-any-return]

    @cacheit
    def __new__(cls, lhs: VectorExpr, rhs: VectorExpr, **kwargs: Any) -> Expr:
        evaluate = kwargs.get("evaluate", global_parameters.evaluate)

        if evaluate:
            return cls.from_vectors(lhs, rhs)

        obj = super().__new__(cls)
        obj._args = (lhs, rhs)
        return obj

    def doit(self, **_hints: Any) -> Expr:
        return self.from_vectors(self.lhs, self.rhs)

    def _eval_nseries(self, x: Any, n: Any, logx: Any, cdir: Any) -> Any:
        pass

    def _sympystr(self, p: Printer) -> str:
        return f"dot({p.doprint(self.lhs)}, {p.doprint(self.rhs)})"

    @classmethod
    def from_vectors(cls, lhs: VectorExpr, rhs: VectorExpr) -> Expr:
        if isinstance(lhs, AtomicVectorExpr) and isinstance(rhs, AtomicVectorExpr):
            return cls.from_atomic(lhs, rhs)

        result = S.Zero

        for lhs_v, lhs_s in lhs.as_symbol_combination():
            for rhs_v, rhs_s in rhs.as_symbol_combination():
                result += cls.from_atomic(lhs_v, rhs_v) * lhs_s * rhs_s

        return result

    @classmethod
    def from_symbols(
        cls,
        lhs: VectorSymbol | AppliedVectorFunction,
        rhs: VectorSymbol | AppliedVectorFunction,
    ) -> Expr:
        sign, args = sort_with_sign((lhs, rhs), key=_atomic_registry.get)

        if sign == 0:
            return VectorNorm(lhs)**2

        return cls(*args, evaluate=False)

    @classmethod
    def from_atomic(cls, lhs: AtomicVectorExpr, rhs: AtomicVectorExpr) -> Expr:
        """
        1. `dot(v, w)` is left unchanged unless `v = w`, in which case `dot(v, v) = norm(v)**2`.

        2. `dot(v, cross(c, d)) = mixed(v, c, d)`.

        3. `dot(cross(a, b), w) = mixed(w, a, b)`.

        4. `dot(cross(a, b), cross(c, d)) = dot(a, b) * dot(c, d) - dot(b, c) * dot(a, d)`.
        """

        if isinstance(lhs, _VectorSymbolCross):
            if isinstance(rhs, _VectorSymbolCross):
                a = lhs.lhs
                b = lhs.rhs
                c = rhs.lhs
                d = rhs.rhs

                return (cls.from_symbols(a, b) * cls.from_symbols(b, d) -
                    cls.from_symbols(b, c) * cls.from_symbols(a, d))

            return VectorMixedProduct.from_symbols(rhs, lhs.lhs, lhs.rhs)

        if isinstance(rhs, _VectorSymbolCross):
            return VectorMixedProduct.from_symbols(lhs, rhs.lhs, rhs.rhs)

        return cls.from_symbols(lhs, rhs)

    def _eval_derivative(self, symbol: Expr) -> Expr:
        lhs = self.lhs
        rhs = self.rhs

        derived_lhs = VectorDot(VectorDerivative(lhs, symbol), rhs)
        derived_rhs = VectorDot(lhs, VectorDerivative(rhs, symbol))

        return derived_lhs + derived_rhs


class VectorCross(VectorExpr):
    """
    The **cross product**, or **vector product**, is a binary operation that takes two vectors and
    returns another vector. The cross product is only defined in a *3-dimensional space* (although
    its construction is also possible in a 7-dimensional space, the following properties do not
    hold there).

    Geometrically, the cross product between vectors `a` and `b` can be defined as `cross(a, b) =
    norm(a) * norm(b) * sin(angle(a, b)) * n` where `norm` is the length operator and `n` is a unit
    vector orthogonal to the plane containing `a` and `b` with such direction that the ordered set
    `(a, b, n)` is positively oriented.

    The cross product has the following **properties**:

    1. **Anticommutativity**: for all vectors `a, b`, `cross(a, b) = -cross(b, a)`.

    2. For any vector `a`, `cross(a, a) = 0`, which follows from (1).

    3. **Distributivity over addition**: for all vectors `a, b, c`, `cross(a, b + c) =
       cross(a, b) + cross(a, c)`.

    4. **Absense of associativity**: for all vectors `a, b, c`, `cross(a, cross(b, c)) ≠
       cross(cross(a, b), c)`.

    5. However, the **Jacobi identity** is satisfied: for all vectors `a, b, c`,
       `cross(a, cross(b, c)) + cross(b, cross(c, a)) + cross(c, cross(b, a)) = 0`.

    6. **Absense of cancellation**: for all vectors `a, b, c` s.t. `a ≠ 0`, `cross(a, b) =
       cross(a, c)` does not imply `b = c`. This only happens if `dot(a, b) = dot(a, c)` holds.

    7. Applicability of the **product rule**: for all vector-valued differentiable functions
       `a, b`, `d[cross(a, b)] = cross(d[a], b) + cross(a, d[b])` where `d[v]` denotes the
       derivative of vector `v`.

    It is related to the dot product by the following relation: for all vectors `a, b`,
    `norm(cross(a, b))^2 + dot(a, b)^2 = norm(a)^2 * norm(b)^2`.

    The cross product is a *pseudovector*, i.e. it is negated if the orientation of the frame is
    reversed.
    """

    @property
    def lhs(self) -> VectorExpr:
        return self.args[0]  # type: ignore[no-any-return]

    @property
    def rhs(self) -> VectorExpr:
        return self.args[1]  # type: ignore[no-any-return]

    @cacheit
    def __new__(cls, lhs: VectorExpr, rhs: VectorExpr, **kwargs: Any) -> VectorExpr:
        evaluate = kwargs.get("evaluate", global_parameters.evaluate)

        if evaluate:
            return cls.from_vectors(lhs, rhs)

        obj = super().__new__(cls)
        obj._args = (lhs, rhs)
        return obj  # type: ignore[no-any-return]

    @classmethod
    def from_vectors(cls, lhs: VectorExpr, rhs: VectorExpr) -> VectorExpr:
        if isinstance(lhs, VectorSymbol) and isinstance(rhs, VectorSymbol):
            return _VectorSymbolCross(lhs, rhs)

        combination = cls._as_symbol_combination(lhs, rhs)

        return VectorAdd(
            *(VectorScale(v, s, evaluate=False) for v, s in combination),
            evaluate=False,
        )

    def doit(self, **_hints: Any) -> VectorExpr:
        return self.from_vectors(self.lhs, self.rhs)

    @classmethod
    def _as_symbol_combination(
        cls,
        lhs: VectorExpr,
        rhs: VectorExpr,
    ) -> tuple[tuple[AtomicVectorExpr, Expr], ...]:
        mapping: dict[AtomicVectorExpr, Expr] = defaultdict(lambda: S.Zero)

        for lhs_v, lhs_s in lhs.as_symbol_combination():
            for rhs_v, rhs_s in rhs.as_symbol_combination():
                new_factor = lhs_s * rhs_s

                for v, s in cls.from_atomic(lhs_v, rhs_v).as_symbol_combination():
                    mapping[v] += s * new_factor

        return tuple((v, s) for v, s in mapping.items() if s != 0)

    def as_symbol_combination(self) -> tuple[tuple[AtomicVectorExpr, Expr], ...]:
        return self._as_symbol_combination(self.lhs, self.rhs)

    def _sympystr(self, p: Printer) -> str:
        return f"cross({p.doprint(self.lhs)}, {p.doprint(self.rhs)})"

    @classmethod
    def from_atomic(cls, lhs: AtomicVectorExpr, rhs: AtomicVectorExpr) -> VectorExpr:
        """
        1. `cross(v, w)` is left unchanged.

        2. `cross(v, cross(c, d)) = c * dot(v, d) - d * dot(v, c)`, referred to as the
            Lagrange's formula.

        3. `cross(cross(a, b), w) = b * dot(w, a) - a * dot(w, b)` due to anticommutativity of
            the cross product.

        4. `cross(cross(a, b), cross(c, d)) = c * mixed(d, a, b) - d * mixed(c, a, b)` from the
            Lagrange's formula.

        **Links:**

        1. `Lagrange's formula <https://en.wikipedia.org/wiki/Triple_product#Vector_triple_product>`__.
        """

        if isinstance(lhs, _VectorSymbolCross):
            a = lhs.lhs
            b = lhs.rhs

            if isinstance(rhs, _VectorSymbolCross):
                c = rhs.lhs
                d = rhs.rhs

                # Refer to formula #4
                return (  # type: ignore[no-any-return]
                    c * VectorMixedProduct.from_symbols(d, a, b) -
                    d * VectorMixedProduct.from_symbols(c, a, b))

            # Refer to formula #3
            return (  # type: ignore[no-any-return]
                b * VectorDot.from_atomic(rhs, a) - a * VectorDot.from_atomic(rhs, b))

        if isinstance(rhs, _VectorSymbolCross):
            c, d = rhs.args

            # Refer to formula #2
            return (  # type: ignore[no-any-return]
                c * VectorDot.from_atomic(lhs, d) - d * VectorDot.from_atomic(lhs, c))

        # Refer to formula #1
        return _VectorSymbolCross.from_symbols(lhs, rhs)

    def _eval_vector_derivative(self, symbol: Expr) -> VectorExpr:
        lhs = self.lhs
        rhs = self.rhs

        derived_lhs = VectorCross(VectorDerivative(lhs, symbol), rhs)
        derived_rhs = VectorCross(lhs, VectorDerivative(rhs, symbol))
        return derived_lhs + derived_rhs


class _VectorSymbolCross(VectorCross):
    """
    A helper class for the cross product between two symbolic vectors.
    """

    @property
    def lhs(self) -> VectorSymbol | AppliedVectorFunction | VectorDerivative:
        return self.args[0]  # type: ignore[no-any-return]

    @property
    def rhs(self) -> VectorSymbol | AppliedVectorFunction | VectorDerivative:
        return self.args[1]  # type: ignore[no-any-return]

    @cacheit
    def __new__(
        cls,
        lhs: VectorSymbol | AppliedVectorFunction | VectorDerivative,
        rhs: VectorSymbol | AppliedVectorFunction | VectorDerivative,
        **kwargs: Any,
    ) -> _VectorSymbolCross:
        evaluate = kwargs.get("evaluate", global_parameters.evaluate)

        if evaluate:
            return cls.from_symbols(lhs, rhs)

        obj = super().__new__(cls, lhs, rhs, evaluate=False)
        _atomic_registry.add(obj)
        return obj

    def doit(self, **_hints: Any) -> VectorExpr:
        return self.from_symbols(self.lhs, self.rhs)

    def as_symbol_combination(self) -> tuple[tuple[AtomicVectorExpr, Expr], ...]:
        sign, args = sort_with_sign((self.lhs, self.rhs), key=_atomic_registry.get)

        if sign == 0:
            return ()

        if sign == -1:
            result = type(self)(*args, evaluate=False)
        else:
            result = self

        return ((result, S(sign)),)

    @classmethod
    def from_symbols(
        cls,
        lhs: VectorSymbol | AppliedVectorFunction | VectorDerivative,
        rhs: VectorSymbol | AppliedVectorFunction | VectorDerivative,
    ) -> VectorExpr:
        sign, args = sort_with_sign((lhs, rhs), key=_atomic_registry.get)

        if sign == 0:
            return ZERO

        return cls(*args, evaluate=False) * sign


class VectorMixedProduct(Expr):  # type: ignore[misc]
    """
    The **scalar triple product**, or **mixed product**, is defined as the dot product of one
    vector with the cross product with the other two.

    Geometrically, given vectors `a, b, c` the scalar triple product `dot(a, cross(b, c))` can be
    interpreted as the signed volume of the parallelepiped defined by these vectors.

    The mixed product has the following **properties**:

    1. It does not change under a positive permutation of the arguments: for all vectors `a, b, c`,
       `mixed(a, b, c) = mixed(b, c, a) = mixed(c, a, b)`.

    2. It is negated under a negative permutation of the arguments: for all vectors `a, b, c`,
       `mixed(a, c, b) = mixed(b, a, c) = mixed(c, b, a) = -mixed(a, b, c)`.

    3. The scalar triple product is zero if and only if the three vectors `a, b, c` are coplanar.

    4. It is linear in all arguments.

    The scalar triple product is a *pseudoscalar*, i.e. it is negated if the orientation of the
    frame is reversed.
    """

    is_real = True

    @property
    def vectors(self) -> tuple[VectorExpr, VectorExpr, VectorExpr]:
        a, b, c = self.args
        return a, b, c

    @cacheit
    def __new__(cls, *vectors: VectorExpr, **kwargs: Any) -> Expr:
        a, b, c = vectors

        evaluate = kwargs.get("evaluate", global_parameters.evaluate)

        if evaluate:
            return cls.from_vectors(*vectors)

        obj = super().__new__(cls)
        obj._args = (a, b, c)
        return obj

    @classmethod
    def from_vectors(cls, *vectors: VectorExpr) -> Expr:
        if all(isinstance(v, VectorSymbol) for v in vectors):
            return cls.from_symbols(*vectors)

        a, b, c = vectors
        return VectorDot(a, VectorCross(b, c))

    def doit(self, **_hints: Any) -> Expr:
        return self.from_vectors(*self.vectors)

    def _eval_nseries(self, x: Any, n: Any, logx: Any, cdir: Any) -> Any:
        pass

    def _sympystr(self, p: Printer) -> str:
        a, b, c = self.args
        return f"mixed({p.doprint(a)}, {p.doprint(b)}, {p.doprint(c)})"

    @classmethod
    def from_symbols(cls, *vectors: VectorSymbol | AppliedVectorFunction) -> Expr:
        sign, sorted_args = sort_with_sign(vectors, key=_atomic_registry.get)

        if sign == 0:
            return S.Zero

        return sign * cls(*sorted_args, evaluate=False)

    def _eval_derivative(self, symbol: Expr) -> Expr:
        return self.doit().diff(symbol)


class AppliedVectorFunction(sym_fn.Application, VectorExpr):  # type: ignore[misc]
    """This class represents the result of applying a vector-valued function to some arguments."""

    @cacheit
    def __new__(cls, *args: Any, **kwargs: Any) -> Self:
        if cls is AppliedVectorFunction:
            raise TypeError("Call `VectorFunction` instead to instantiate a new function.")

        n = len(args)

        if not cls._valid_nargs(n):
            template = "{name} takes {qual} {args} argument{plural} ({given} given)"
            arguments = getattr(cls, "arguments", None)
            nargs = min(cls.nargs) if arguments is None else len(arguments)
            message = template.format(
                name=cls,
                qual="exactly" if len(cls.nargs) == 1 else "at least",
                args=nargs,
                plural="s" * (nargs != 1),
                given=n,
            )
            raise TypeError(message)

        args = tuple(sympify(arg, strict=True) for arg in args)
        undefineds = [arg.name for arg in args if isinstance(arg, sym_fn.FunctionClass)]
        if undefineds:
            template = "Invalid argument: expecting an expression, not undefined function{plural}: {names}"
            message = template.format(
                plural="s" * (len(undefineds) > 1),
                names=", ".join(undefineds),
            )
            raise TypeError(message)

        result = super().__new__(cls, *args, **kwargs)
        return result  # type: ignore[no-any-return]

    def as_symbol_combination(self) -> tuple[tuple[AtomicVectorExpr, Expr], ...]:
        return ((self, S.One),)

    def _eval_vector_derivative(self, symbol: Expr) -> VectorExpr:
        # For now, the derivative of a function application is only implemented when no more than
        # one argument of the function is equal to `symbol`. All other cases require a vector
        # alternative of `sympy.Subs` or a Jacobian matrix.

        derived_args = []

        found = False

        for arg in self.args:
            if isinstance(arg, Expr):
                scale = arg.diff(symbol)

                if scale == 0:
                    continue

                if scale != 1 or found:
                    raise NotImplementedError("VectorSubs has not been implemented yet.")

                found = True

                partial = VectorDerivative(self, arg, evaluate=False)
                derived_args.append(partial * scale)
            elif isinstance(arg, VectorExpr):
                # Assuming `v` and `w` are vector-valued functions:
                #   (d/dx)[v(w(x))] = jacobian[v](w(x)) * (d/dx)[w(x)]
                # Here, `jacobian[v](w(x))` denotes the Jacobian matrix of `v` evaluated at `w(x)`.

                raise NotImplementedError("Jacobian matrix has not been implemented yet.")
            else:
                raise TypeError(
                    f"The argument must be `Expr` or `VectorExpr`, got {type(arg).__name__}.")

        if not found:
            return ZERO

        return VectorAdd(*derived_args)


class UndefinedVectorFunction(sym_fn.FunctionClass):  # type: ignore[misc]
    """The (meta)class of undefined vector functions."""

    def __new__(
        mcs,
        name: str,
        bases: Optional[Sequence[type]] = None,
        __dict__: Optional[dict[str, Any]] = None,
        **kwargs: Any,
    ) -> Self:
        bases = bases or (AppliedVectorFunction,)

        if __dict__ is None:
            __dict__ = {}
        __dict__ |= kwargs
        __dict__["_kwargs"] = kwargs
        __dict__["__module__"] = None

        obj = super().__new__(mcs, name, bases, __dict__)
        obj.name = name
        return obj  # type: ignore[no-any-return]


class VectorFunction(DimensionSymbol, UndefinedVectorFunction):
    _arguments: Optional[tuple[Basic]]

    @property
    def arguments(cls) -> Optional[tuple[Basic]]:
        return cls._arguments

    def __new__(  # pylint: disable=signature-differs
        mcs,
        display_name: Optional[str] = None,
        arguments: Optional[Sequence[Basic]] = None,
        *,
        dimension: Dimension = Dimension(1),
        display_latex: Optional[str] = None,
        **kwargs: Any,
    ) -> Self:
        name = next_name("FUN")
        obj = UndefinedVectorFunction.__new__(mcs, name, **kwargs)

        return obj

    def __init__(
        cls,
        display_name: Optional[str] = None,
        arguments: Optional[Sequence[Basic]] = None,
        *,
        dimension: Dimension = Dimension(1),
        display_latex: Optional[str] = None,
        **kwargs: Any,
    ) -> None:
        if arguments is not None and not isinstance(arguments, tuple):
            arguments = tuple(arguments)
        cls._arguments = arguments

        display_name, display_latex = _process_vector_names(
            display_name,
            display_latex,
            base="FUN",
            i=last_id("FUN"),
        )
        DimensionSymbol.__init__(
            cls,
            display_name=display_name,
            dimension=dimension,
            display_latex=display_latex,
        )

        if arguments is not None:
            kwargs["nargs"] = len(arguments)
        UndefinedVectorFunction.__init__(cls, **kwargs)

    def __repr__(cls) -> str:
        return str(cls.display_name)


class VectorDerivative(VectorExpr):

    @cacheit
    def __new__(cls, vector: VectorExpr, symbol: Expr, **kwargs: Any) -> VectorExpr:
        if not isinstance(vector, VectorExpr):
            raise TypeError("VectorDerivative only accepts a vector expression.")

        symbol = sympify(symbol, strict=True)

        if not isinstance(symbol, Expr):
            raise TypeError(
                f"VectorDerivative only accepts a single differentiation symbol, got {type(symbol).__name__}."
            )

        # Check that `symbol` is not a number since differentiation is only defined for
        # non-constant expressions

        is_number = True

        try:
            _ = complex(symbol)
        except TypeError:
            is_number = False

        if is_number:
            raise ValueError("The differentiation symbol must not be a number.")

        evaluate = kwargs.get("evaluate", global_parameters.evaluate)

        if evaluate:
            result = vector._eval_vector_derivative(symbol)
            if result is not None:
                return result

        obj = super().__new__(cls)
        obj._args = (vector, symbol)

        _atomic_registry.add(obj)
        return obj  # type: ignore[no-any-return]

    def _eval_vector_derivative(self, symbol: Expr) -> VectorExpr:
        # TODO: probably check for inner derivatives

        return self.func(self, symbol)  # type: ignore[no-any-return]

    def doit(self, **_hints: Any) -> VectorExpr:
        return VectorDerivative(*self.args)

    def as_symbol_combination(self) -> tuple[tuple[AtomicVectorExpr, Expr], ...]:
        # TODO: since `self` can contain an unevaluated derivative, re-evaluate it without making
        # an infinite recursion loop

        return ((self, S.One),)


AtomicVectorExpr: TypeAlias = VectorSymbol | _VectorSymbolCross | AppliedVectorFunction | VectorDerivative

__all__ = [
    "ZERO",
    "AtomicVectorExpr",
    "VectorAdd",
    "VectorCross",
    "VectorDot",
    "VectorExpr",
    "VectorMixedProduct",
    "VectorNorm",
    "VectorScale",
    "VectorSymbol",
    "AppliedVectorFunction",
    "VectorFunction",
]<|MERGE_RESOLUTION|>--- conflicted
+++ resolved
@@ -140,11 +140,10 @@
 
         raise NotImplementedError(f"Implement this method in {type(self).__name__}.")
 
-<<<<<<< HEAD
     def _eval_vector_derivative(self, _symbol: Expr) -> Optional[VectorExpr]:
-=======
+        return None
+
     def _eval_vector_norm(self) -> Optional[Expr]:
->>>>>>> e80316f2
         return None
 
 
@@ -165,14 +164,12 @@
     def as_symbol_combination(self) -> tuple[tuple[AtomicVectorExpr, Expr], ...]:
         return ()
 
-<<<<<<< HEAD
     def _eval_vector_derivative(self, _symbol: Expr) -> VectorExpr:
         return ZERO
-=======
+
     def _eval_vector_norm(self) -> Expr:
         # Refer to property #3 in VectorNorm
         return S.Zero
->>>>>>> e80316f2
 
 
 ZERO = _VectorZero()
@@ -445,7 +442,6 @@
                 result.append((v, s1))
         return tuple(result)
 
-<<<<<<< HEAD
     def _eval_vector_derivative(self, symbol: Expr) -> VectorExpr:
         vector = self.vector
         scale = self.scale
@@ -454,11 +450,10 @@
         derived_scaled = vector * scale.diff(symbol)
 
         return derived_vector + derived_scaled  # type: ignore[no-any-return]
-=======
+
     def _eval_vector_norm(self) -> Expr:
         # Refer to property #2 in VectorNorm
         return VectorNorm(self.vector) * abs(self.scale)
->>>>>>> e80316f2
 
 
 class VectorAdd(VectorExpr):
