--- conflicted
+++ resolved
@@ -9,13 +9,9 @@
 from sympy.core.power import Pow
 from sympy.physics.units.dimensions import Dimension
 from sympy.vector import VectorAdd
-<<<<<<< HEAD
+from ..core.coordinate_systems.coordinate_systems import CoordinateSystem
+from ..core.vectors.vectors import Vector, vector_from_sympy_vector
 from ..core.symbols.symbols import Symbol
-from ..core.vectors.vectors import Vector, vector_from_sympy_vector
-=======
-from symplyphysics.core.coordinate_systems.coordinate_systems import CoordinateSystem
-from symplyphysics.core.vectors.vectors import Vector, vector_from_sympy_vector
->>>>>>> 18a46206
 
 def expr_to_quantity(expr: Expr, quantity_name: str=None, randomize: bool=True) -> Quantity:
     quantity_scale = collect_factor_and_dimension(expr)
@@ -32,11 +28,7 @@
     dimsys_SI.set_quantity_scale_factor(result, quantity_scale[0])
     return result
 
-<<<<<<< HEAD
-def expr_to_vector_of_quantities(expr: Expr, quantity_name: str=None) -> Vector:    
-=======
-def expr_to_vector_of_quantities(expr: Expr, quantity_name: str, coordinate_system: CoordinateSystem) -> Vector:    
->>>>>>> 18a46206
+def expr_to_vector_of_quantities(expr: Expr, quantity_name: str=None, coordinate_system: CoordinateSystem=None) -> Vector:    
     if isinstance(expr, Mul):
         expr = expr.expand()
     if isinstance(expr, Add):
