--- conflicted
+++ resolved
@@ -2,7 +2,6 @@
     symbols, Eq, simplify, pretty, solve, Quantity, units,
     validate_input, validate_output, expr_to_quantity
 )
-<<<<<<< HEAD
 from symplyphysics.definitions import power_is_energy_derivative as power_derivative
 
 # Description
@@ -15,19 +14,8 @@
 ## - Energy is linear function, or power is constant
 ## - Initial energy is 0
 power, energy, time = symbols("power energy time")
-=======
+law = Eq(power, energy / time)
 
-# Description
-# Power directly proportional to energy (work) and inversely proportional to time
-# P = Q / t
-# where:
-# Q  - some energy (work)
-# t -  energy action time
-# TODO: this law should be derived from definition power_is_energy_derivative
-
-power, energy, time = symbols('power energy time')
->>>>>>> 2706ff84
-law = Eq(power, energy / time)
 # Derive the same law from definition of power as energy derivative
 linear_function_coefficient, initial_energy_constant = symbols("linear_function_coefficient initial_energy_constant")
 energy_linear_function = linear_function_coefficient * time + initial_energy_constant
