--- conflicted
+++ resolved
@@ -12,11 +12,7 @@
 ## e - charge of electron,
 ## r - radius of the Bohr orbit of electron.
 
-<<<<<<< HEAD
-# Links: derivable from first formula and formula for kinetic energy <https://en.wikipedia.org/wiki/Classical_electron_radius#>
-=======
 # Links: Wikipedia, derivable from first formula and formula for kinetic energy <https://en.wikipedia.org/wiki/Classical_electron_radius#>
->>>>>>> ff5dc8e8
 
 energy_of_electron = Symbol("energy_of_electron", units.energy)
 
