from sympy import Eq, solve, exp
from symplyphysics import (
    units,
    Quantity,
    Symbol,
    validate_input,
    validate_output,
)

# Description
## At a certain voltage, the gas discharge becomes independent. To find this voltage, it is necessary to know the volumetric ionization coefficient.
## And it, in turn, depends on the energy distribution of electrons and can be approximated by the expression below.

## Law is: a = A * p * exp(-B * p / E), where
## a - volumetric ionization coefficient,
## A - the first constant of gas,
## p - pressure,
## B - the second constant of gas,
## E - electric intensity.

<<<<<<< HEAD
#. Links: formula 1.12 <https://studfile.net/preview/3079348/page:3/>
=======
#. Links: StudFiles, formula 1.12 <https://studfile.net/preview/3079348/page:3/>
>>>>>>> ff5dc8e8
# TODO: find English link

# TODO: move to `ionization` folder?

coefficient_of_volumetric_ionization = Symbol("coefficient_of_volumetric_ionization",
    1 / units.length)

first_constant_of_gas = Symbol("first_constant_of_gas", 1 / units.length / units.pressure)
second_constant_of_gas = Symbol("second_constant_of_gas",
    units.voltage / units.length / units.pressure)
pressure = Symbol("pressure", units.pressure)
electric_intensity = Symbol("electric_intensity", units.voltage / units.length)

law = Eq(
    coefficient_of_volumetric_ionization,
    first_constant_of_gas * pressure * exp(-second_constant_of_gas * pressure / electric_intensity))


@validate_input(first_constant_of_gas_=first_constant_of_gas,
    second_constant_of_gas_=second_constant_of_gas,
    pressure_=pressure,
    electric_intensity_=electric_intensity)
@validate_output(coefficient_of_volumetric_ionization)
def calculate_coefficient_of_volumetric_ionization(first_constant_of_gas_: Quantity,
    second_constant_of_gas_: Quantity, pressure_: Quantity,
    electric_intensity_: Quantity) -> Quantity:
    result_expr = solve(law, coefficient_of_volumetric_ionization,
        dict=True)[0][coefficient_of_volumetric_ionization]
    result_expr = result_expr.subs({
        first_constant_of_gas: first_constant_of_gas_,
        second_constant_of_gas: second_constant_of_gas_,
        pressure: pressure_,
        electric_intensity: electric_intensity_,
    })
    return Quantity(result_expr)<|MERGE_RESOLUTION|>--- conflicted
+++ resolved
@@ -18,11 +18,7 @@
 ## B - the second constant of gas,
 ## E - electric intensity.
 
-<<<<<<< HEAD
-#. Links: formula 1.12 <https://studfile.net/preview/3079348/page:3/>
-=======
 #. Links: StudFiles, formula 1.12 <https://studfile.net/preview/3079348/page:3/>
->>>>>>> ff5dc8e8
 # TODO: find English link
 
 # TODO: move to `ionization` folder?
