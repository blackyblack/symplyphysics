from sympy import solve
from symplyphysics import (
    units,
    Quantity,
    Function,
    QuantityVector,
    Vector,
    scale_vector,
    validate_input,
    validate_output,
<<<<<<< HEAD
    subs_list,
    symbols,
=======
>>>>>>> fde3f20e
)
from symplyphysics.core.expr_comparisons import expr_equals
from symplyphysics.definitions import (
    momentum_is_mass_times_velocity as momentum_def,
    acceleration_is_velocity_derivative as acceleration_def,
)
from symplyphysics.laws.dynamics.vector import force_is_derivative_of_momentum as force_momentum_law

# Description
## Newton's second law in vector form: a = 1/m * F
## Where:
## F - force vector,
## m - mass,
## a - acceleration vector,
## * - scalar multiplication (scale vector).


def acceleration_law(force_: Vector) -> Vector:
    return scale_vector(1 / symbols.basic.mass, force_)


def force_law(acceleration_: Vector) -> Vector:
    return scale_vector(symbols.basic.mass, acceleration_)


# Derive this law from law of force and momentum
# Condition: mass is constant

time = force_momentum_law.time

momentum_x = Function("momentum_x", units.momentum)
momentum_y = Function("momentum_y", units.momentum)
momentum_z = Function("momentum_z", units.momentum)
momentum_vec = Vector([momentum_x(time), momentum_y(time), momentum_z(time)])

force_derived = force_momentum_law.force_law(momentum_vec)

momentum_def_sub = momentum_def.definition.subs(momentum_def.symbols.basic.mass, symbols.basic.mass)
velocity_from_momentum = solve(momentum_def_sub, momentum_def.velocity)[0]
velocity_vec = Vector([
    velocity_from_momentum.subs(momentum_def.momentum, momentum_component)
    for momentum_component in momentum_vec.components
])

acceleration_def_sub = acceleration_def.definition.rhs.subs(acceleration_def.time, time)
acceleration_vec = Vector([
    acceleration_def_sub.subs(acceleration_def.velocity(time), velocity_component)
    for velocity_component in velocity_vec.components
])

force_from_law = force_law(acceleration_vec)

for component_derived, component_from_law in zip(force_derived.components,
    force_from_law.components):
    assert expr_equals(component_derived, component_from_law)


@validate_input(mass_=symbols.basic.mass, acceleration_=units.acceleration)
@validate_output(units.force)
def calculate_force(mass_: Quantity, acceleration_: QuantityVector) -> QuantityVector:
<<<<<<< HEAD
    result_force = force_law(acceleration_.to_base_vector())
    force_components = subs_list(result_force.components, {symbols.basic.mass: mass_})
    return QuantityVector(force_components, acceleration_.coordinate_system)
=======
    result_vector = force_law(acceleration_.to_base_vector())
    return QuantityVector.from_base_vector(result_vector, subs={mass: mass_})
>>>>>>> fde3f20e


@validate_input(mass_=symbols.basic.mass, force_=units.force)
@validate_output(units.acceleration)
def calculate_acceleration(mass_: Quantity, force_: QuantityVector) -> QuantityVector:
<<<<<<< HEAD
    result_acceleration = acceleration_law(force_.to_base_vector())
    acceleration_components = subs_list(result_acceleration.components, {symbols.basic.mass: mass_})
    return QuantityVector(acceleration_components, force_.coordinate_system)
=======
    result_vector = acceleration_law(force_.to_base_vector())
    return QuantityVector.from_base_vector(result_vector, subs={mass: mass_})
>>>>>>> fde3f20e
<|MERGE_RESOLUTION|>--- conflicted
+++ resolved
@@ -8,11 +8,7 @@
     scale_vector,
     validate_input,
     validate_output,
-<<<<<<< HEAD
-    subs_list,
     symbols,
-=======
->>>>>>> fde3f20e
 )
 from symplyphysics.core.expr_comparisons import expr_equals
 from symplyphysics.definitions import (
@@ -73,24 +69,12 @@
 @validate_input(mass_=symbols.basic.mass, acceleration_=units.acceleration)
 @validate_output(units.force)
 def calculate_force(mass_: Quantity, acceleration_: QuantityVector) -> QuantityVector:
-<<<<<<< HEAD
-    result_force = force_law(acceleration_.to_base_vector())
-    force_components = subs_list(result_force.components, {symbols.basic.mass: mass_})
-    return QuantityVector(force_components, acceleration_.coordinate_system)
-=======
     result_vector = force_law(acceleration_.to_base_vector())
-    return QuantityVector.from_base_vector(result_vector, subs={mass: mass_})
->>>>>>> fde3f20e
+    return QuantityVector.from_base_vector(result_vector, subs={symbols.basic.mass: mass_})
 
 
 @validate_input(mass_=symbols.basic.mass, force_=units.force)
 @validate_output(units.acceleration)
 def calculate_acceleration(mass_: Quantity, force_: QuantityVector) -> QuantityVector:
-<<<<<<< HEAD
-    result_acceleration = acceleration_law(force_.to_base_vector())
-    acceleration_components = subs_list(result_acceleration.components, {symbols.basic.mass: mass_})
-    return QuantityVector(acceleration_components, force_.coordinate_system)
-=======
     result_vector = acceleration_law(force_.to_base_vector())
-    return QuantityVector.from_base_vector(result_vector, subs={mass: mass_})
->>>>>>> fde3f20e
+    return QuantityVector.from_base_vector(result_vector, subs={symbols.basic.mass: mass_})