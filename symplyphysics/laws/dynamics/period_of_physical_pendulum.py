--- conflicted
+++ resolved
@@ -49,14 +49,9 @@
 distance_to_pivot = Symbol("distance_to_pivot", units.length, positive=True)
 
 law = Eq(
-<<<<<<< HEAD
-    oscillation_period, 2 * pi * sqrt(rotational_inertia /
-    (pendulum_mass * acceleration_due_to_gravity * distance_to_pivot)))
-=======
     oscillation_period,
     2 * pi * sqrt(rotational_inertia / (pendulum_mass * acceleration_due_to_gravity * distance_to_pivot))
 )
->>>>>>> 577cb696
 
 
 # Derive from torque definition
