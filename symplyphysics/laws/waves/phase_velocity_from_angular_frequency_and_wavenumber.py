--- conflicted
+++ resolved
@@ -1,4 +1,4 @@
-from sympy import Eq, symbols, solve
+from sympy import Eq, solve
 from symplyphysics import (
     units,
     angle_type,
@@ -28,9 +28,6 @@
 
 law = Eq(phase_velocity, angular_frequency / angular_wavenumber)
 
-<<<<<<< HEAD
-# TODO: derive from wave phase equation
-=======
 
 # Derive from definition of phase velocity via wavelength and time period
 
@@ -48,7 +45,6 @@
 })
 
 assert expr_equals(law.rhs, _phase_velocity)
->>>>>>> 8ab206c2
 
 
 def print_law() -> str:
