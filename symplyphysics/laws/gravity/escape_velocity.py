from sympy import Eq, solve, sqrt
from sympy.physics.units import gravitational_constant
from symplyphysics import (units, Quantity, Symbol, print_expression, validate_input,
<<<<<<< HEAD
    validate_output, symbols, clone_symbol)
=======
    validate_output)
from symplyphysics.core.expr_comparisons import expr_equals

from symplyphysics.laws.gravity import gravity_force_from_mass_and_distance as gravity_force_law
from symplyphysics.laws.dynamics import acceleration_from_force as acceleration_law
from symplyphysics.laws.kinematic import centripetal_acceleration_is_squared_velocity_by_radius as centripetal_law

>>>>>>> fde3f20e

# Law: V = √(G * M / (R + h))
# Where:
# V - initial velocity
# M - planet_mass of planet
# G - gravitational constant
# h - height above the planet surface
# R - radius of planet

velocity = Symbol("initial_velocity", units.velocity)
radius = Symbol("radius", units.length)
height = Symbol("height", units.length)
planet_mass = clone_symbol(symbols.basic.mass, "planet_mass")

law = Eq(velocity, sqrt(gravitational_constant * planet_mass / (radius + height)))

# This law might be derived via "gravity_force_from_mass_and_distance" law, "acceleration_from_force" law,
# "centripetal_acceleration_is_squared_velocity_by_radius" law.

# The radius of the orbit consists of the radius of the planet and the height above its surface.
centripetal_law_applied = centripetal_law.law.subs({
    centripetal_law.linear_velocity: velocity,
    centripetal_law.curve_radius: radius + height,
})
acceleration_derived = solve(centripetal_law_applied, centripetal_law.centripetal_acceleration, dict=True)[0][centripetal_law.centripetal_acceleration]

acceleration_law_applied = acceleration_law.law.subs({
    acceleration_law.acceleration: acceleration_derived,
})
force_derived = solve(acceleration_law_applied, acceleration_law.force, dict=True)[0][acceleration_law.force]

# Let's write down Newton's second law: ma = F. F is, in this case, the force of gravity. And in the general case,
# when a body moves along a circle with a constant velocity in modulus, its acceleration is equal to the centripetal
# acceleration.
gravity_force_law_applied = gravity_force_law.law.subs({
    gravity_force_law.first_object_mass: planet_mass,
    gravity_force_law.gravitational_force: force_derived,
    gravity_force_law.second_object_mass: acceleration_law.mass,
    gravity_force_law.distance_between_mass_centers: radius + height,
})
# The first cosmic velocity is the minimum horizontal velocity that must be given to an object so that it moves in
# a circular orbit around the planet. Based on this definition, the velocity could be left negative, implying a different
# direction. But most often they are written with a plus sign, implying the modulus of the horizontal component of the
# velocity tangent to the orbit. Therefore, the first solution that returns a minus is ignored.
velocity_derived = solve(gravity_force_law_applied, velocity, dict=True)[1][velocity]

# Check if derived velocity is same as declared.
assert expr_equals(velocity_derived, law.rhs)

def print_law() -> str:
    return print_expression(law)


@validate_input(planet_mass_=planet_mass, radius_=radius, height_=height)
@validate_output(velocity)
def calculate_velocity(planet_mass_: Quantity, radius_: Quantity, height_: Quantity) -> Quantity:
    result_velocity_expr = solve(law, velocity, dict=True)[0][velocity]
    result_expr = result_velocity_expr.subs({
        planet_mass: planet_mass_,
        radius: radius_,
        height: height_
    })
    return Quantity(result_expr)<|MERGE_RESOLUTION|>--- conflicted
+++ resolved
@@ -1,17 +1,13 @@
 from sympy import Eq, solve, sqrt
 from sympy.physics.units import gravitational_constant
 from symplyphysics import (units, Quantity, Symbol, print_expression, validate_input,
-<<<<<<< HEAD
-    validate_output, symbols, clone_symbol)
-=======
-    validate_output)
+    validate_output, clone_symbol, symbols)
 from symplyphysics.core.expr_comparisons import expr_equals
 
 from symplyphysics.laws.gravity import gravity_force_from_mass_and_distance as gravity_force_law
 from symplyphysics.laws.dynamics import acceleration_from_force as acceleration_law
 from symplyphysics.laws.kinematic import centripetal_acceleration_is_squared_velocity_by_radius as centripetal_law
 
->>>>>>> fde3f20e
 
 # Law: V = √(G * M / (R + h))
 # Where:
@@ -39,17 +35,17 @@
 acceleration_derived = solve(centripetal_law_applied, centripetal_law.centripetal_acceleration, dict=True)[0][centripetal_law.centripetal_acceleration]
 
 acceleration_law_applied = acceleration_law.law.subs({
-    acceleration_law.acceleration: acceleration_derived,
+    acceleration_law.symbols.kinematic.acceleration: acceleration_derived,
 })
-force_derived = solve(acceleration_law_applied, acceleration_law.force, dict=True)[0][acceleration_law.force]
+force_derived = solve(acceleration_law_applied, acceleration_law.symbols.dynamics.force, dict=True)[0][acceleration_law.symbols.dynamics.force]
 
 # Let's write down Newton's second law: ma = F. F is, in this case, the force of gravity. And in the general case,
 # when a body moves along a circle with a constant velocity in modulus, its acceleration is equal to the centripetal
 # acceleration.
 gravity_force_law_applied = gravity_force_law.law.subs({
-    gravity_force_law.first_object_mass: planet_mass,
+    gravity_force_law.first_mass: planet_mass,
     gravity_force_law.gravitational_force: force_derived,
-    gravity_force_law.second_object_mass: acceleration_law.mass,
+    gravity_force_law.second_mass: acceleration_law.symbols.basic.mass,
     gravity_force_law.distance_between_mass_centers: radius + height,
 })
 # The first cosmic velocity is the minimum horizontal velocity that must be given to an object so that it moves in
