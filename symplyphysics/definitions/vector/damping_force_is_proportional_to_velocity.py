from symplyphysics import (
    units,
    Symbol,
    Quantity,
    Vector,
    QuantityVector,
    scale_vector,
    validate_input,
    validate_output,
)

# Description
## Damping force is an external (relative to an object) force that drains energy from the object,
## reducing the motion of the object. It is a model used, for example, describing the motion
## of an oscillator.

# Law: F = -b * v
## F - vector of damping force
## b - damping constant, b >= 0
## v - vector of object's velocity

damping_constant = Symbol("damping_constant", units.mass / units.time)


def damping_force_definition(velocity_: Vector) -> Vector:
    return scale_vector(-1 * damping_constant, velocity_)


def velocity_law(damping_force_: Vector) -> Vector:
    return scale_vector(-1 / damping_constant, damping_force_)


@validate_input(damping_constant_=damping_constant, velocity_=units.velocity)
@validate_output(units.force)
def calculate_damping_force(damping_constant_: Quantity,
    velocity_: QuantityVector) -> QuantityVector:
<<<<<<< HEAD
    vector = damping_force_definition(velocity_.to_base_vector())
    result_components = subs_list(vector.components, {damping_constant: damping_constant_})
    return QuantityVector(result_components, velocity_.coordinate_system)
=======
    result_vector = damping_force_definition(velocity_.to_base_vector())
    return QuantityVector.from_base_vector(result_vector,
        subs={damping_constant: damping_constant_})
>>>>>>> fde3f20e


@validate_input(damping_constant_=damping_constant, damping_force_=units.force)
@validate_output(units.velocity)
def calculate_velocity(damping_constant_: Quantity,
    damping_force_: QuantityVector) -> QuantityVector:
<<<<<<< HEAD
    vector = velocity_law(damping_force_.to_base_vector())
    result_components = subs_list(vector.components, {damping_constant: damping_constant_})
    return QuantityVector(result_components, damping_force_.coordinate_system)
=======
    result_vector = velocity_law(damping_force_.to_base_vector())
    return QuantityVector.from_base_vector(result_vector,
        subs={damping_constant: damping_constant_})
>>>>>>> fde3f20e
<|MERGE_RESOLUTION|>--- conflicted
+++ resolved
@@ -34,27 +34,15 @@
 @validate_output(units.force)
 def calculate_damping_force(damping_constant_: Quantity,
     velocity_: QuantityVector) -> QuantityVector:
-<<<<<<< HEAD
-    vector = damping_force_definition(velocity_.to_base_vector())
-    result_components = subs_list(vector.components, {damping_constant: damping_constant_})
-    return QuantityVector(result_components, velocity_.coordinate_system)
-=======
     result_vector = damping_force_definition(velocity_.to_base_vector())
     return QuantityVector.from_base_vector(result_vector,
         subs={damping_constant: damping_constant_})
->>>>>>> fde3f20e
 
 
 @validate_input(damping_constant_=damping_constant, damping_force_=units.force)
 @validate_output(units.velocity)
 def calculate_velocity(damping_constant_: Quantity,
     damping_force_: QuantityVector) -> QuantityVector:
-<<<<<<< HEAD
-    vector = velocity_law(damping_force_.to_base_vector())
-    result_components = subs_list(vector.components, {damping_constant: damping_constant_})
-    return QuantityVector(result_components, damping_force_.coordinate_system)
-=======
     result_vector = velocity_law(damping_force_.to_base_vector())
     return QuantityVector.from_base_vector(result_vector,
-        subs={damping_constant: damping_constant_})
->>>>>>> fde3f20e
+        subs={damping_constant: damping_constant_})