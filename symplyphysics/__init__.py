--- conflicted
+++ resolved
@@ -1,9 +1,5 @@
-<<<<<<< HEAD
 from sympy import simplify, symbols, Function, Derivative, Eq, pretty, solve, dsolve, sin, cos, pi, diff, sqrt, atan
-=======
-from sympy import simplify, symbols, Function, Derivative, Eq, pretty, solve, dsolve, sin, cos, pi
 from sympy.vector import CoordSys3D, VectorZero
->>>>>>> 8c86308f
 from sympy.utilities.lambdify import lambdify, implemented_function
 from sympy.core.singleton import S
 from sympy.physics import units
