--- conflicted
+++ resolved
@@ -75,13 +75,11 @@
 
 phase_lag_expr = solve(phase_lag_eqn, phase_lag)[0]
 
-<<<<<<< HEAD
 print(f"Formula of phase lag:\n{print_expression(phase_lag_expr)}\n\n")
-=======
+
 # Separate initial time and current time (time)
 amplitude_expr = amplitude_expr.subs(time, initial_time)
 phase_lag_expr = phase_lag_expr.subs(time, initial_time)
->>>>>>> 3c104d72
 
 initial_subs = {
     amplitude: amplitude_expr,
